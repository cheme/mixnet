--- conflicted
+++ resolved
@@ -114,23 +114,6 @@
 
 		let (to_worker_sink, to_worker_stream) = mpsc::channel(1000);
 		let (from_worker_sink, from_worker_stream) = mpsc::channel(1000);
-<<<<<<< HEAD
-		let mixnet = mixnet::MixnetBehaviour::new(
-			cfg.clone(),
-			Box::pin(to_worker_sink),
-			Box::pin(from_worker_stream),
-		);
-		let mut worker = mixnet::MixnetWorker::new(
-			cfg,
-			topology.clone(),
-			(Box::pin(from_worker_sink), Box::pin(to_worker_stream)),
-		);
-		let worker = future::poll_fn(move |cx| {
-			if worker.poll(cx) == Poll::Ready(false) {
-				Poll::Ready(())
-			} else {
-				Poll::Pending
-=======
 		let mixnet =
 			mixnet::MixnetBehaviour::new(Box::new(to_worker_sink), Box::new(from_worker_stream));
 		let mut worker = mixnet::MixnetWorker::new(
@@ -146,7 +129,6 @@
 				},
 				Poll::Pending => return Poll::Pending,
 				Poll::Ready(true) => (),
->>>>>>> a2cfb57f
 			}
 		});
 		executor.spawn(worker).unwrap();
